--- conflicted
+++ resolved
@@ -33,13 +33,9 @@
   let reconnectAttempts = 0;
   let isReconnecting = false;
   let connectionStatus: 'connected' | 'disconnected' | 'reconnecting' = 'disconnected';
-<<<<<<< HEAD
-  let isInitializing = true;
-=======
   let terminalSessionId: string | null = null;
   let isInitializing = true;
   let hideLogoTimeout: number | null = null;
->>>>>>> 42a67345
   
   const dispatch = createEventDispatcher();
   
@@ -481,15 +477,12 @@
     </div>
   {/if}
   
-<<<<<<< HEAD
-=======
   {#if isInitializing || connectionStatus !== 'connected'}
     <div class="loading-overlay" transition:fade={{ duration: 400 }}>
       <img src="/wordlogo_sm.png" alt="MorphBox" class="loading-logo" />
     </div>
   {/if}
   
->>>>>>> 42a67345
   <div 
     bind:this={terminalContainer}
     class="terminal-container"
