--- conflicted
+++ resolved
@@ -1,11 +1,7 @@
 import { EventEmitter } from 'events';
-<<<<<<< HEAD
 import * as pty from 'node-pty';
 import { exec } from 'child_process';
 import { promisify } from 'util';
-=======
-import pty from 'node-pty';
->>>>>>> 0ffe8104
 import type { Agent, AgentOptions } from '../agent-manager';
 // import { tmuxContainerManager } from '../tmux-container-manager';
 
@@ -45,7 +41,6 @@
       throw new Error('SSH connection requires vmHost, vmPort, and vmUser');
     }
 
-<<<<<<< HEAD
     // Check for existing Claude processes first
     const existingProcesses = await SSHAgent.getExistingClaudeProcesses();
     const maxProcesses = parseInt(process.env.MAX_CLAUDE_PROCESSES || '10'); // Default to 10 for multiple terminals
@@ -62,21 +57,12 @@
     }
 
     // Use docker exec without tmux for now
-=======
-    // Command to run inside tmux
-    const claudeCommand = 'cd /workspace && claude --dangerously-skip-permissions';
-    
->>>>>>> 0ffe8104
     const args = [
       'exec',
       '-it',
       'morphbox-vm',
       'su', '-', vmUser, '-c',
-<<<<<<< HEAD
       'cd /workspace && claude --dangerously-skip-permissions --continue'
-=======
-      claudeCommand
->>>>>>> 0ffe8104
     ];
 
     const ptyOptions = {
@@ -140,7 +126,6 @@
   }
 
   async stop(): Promise<void> {
-<<<<<<< HEAD
     console.log('Stopping SSH agent...');
     
     // First, try to kill the Claude process inside the container
@@ -155,23 +140,15 @@
     // Then kill the PTY process
     if (this.ptyProcess) {
       console.log('Killing PTY process...');
-      this.ptyProcess.kill();
-      this.ptyProcess = null;
-=======
-    // Clean up PTY process
-    if (this.ptyProcess) {
       this.ptyProcess.removeAllListeners();
       this.ptyProcess.kill();
       this.ptyProcess = null;
-      this.status = 'stopped';
-      
-      console.log(`[SSHAgent] Stopped session ${this.sessionId}`);
->>>>>>> 0ffe8104
     }
     
     this.status = 'stopped';
     this.containerClaudePid = null;
     this.claudePid = null;
+    console.log(`[SSHAgent] Stopped session ${this.sessionId}`);
   }
 
   private async killContainerProcess(pid: string): Promise<void> {
@@ -195,12 +172,7 @@
   
   static async listSessions(): Promise<string[]> {
     return new Promise((resolve, reject) => {
-<<<<<<< HEAD
       exec('docker exec morphbox-vm tmux list-sessions 2>/dev/null', (error: any, stdout: string) => {
-=======
-      const { exec } = require('child_process');
-      exec('screen -ls | grep morphbox-', (error: any, stdout: string) => {
->>>>>>> 0ffe8104
         if (error || !stdout) {
           resolve([]);
           return;
@@ -209,11 +181,8 @@
         const sessions = stdout
           .trim()
           .split('\n')
-          .map(line => {
-            const match = line.match(/\d+\.morphbox-([a-zA-Z0-9-]+)/);
-            return match ? match[1] : null;
-          })
-          .filter(Boolean) as string[];
+          .filter(line => line.includes('morphbox-'))
+          .map(line => line.split(':')[0]);
         
         resolve(sessions);
       });
