#!/usr/bin/env node

// Simple WebSocket proxy for packaged MorphBox
// Forwards WebSocket connections to Docker container via SSH

import { WebSocketServer } from 'ws';
import { Client } from 'ssh2';
import { spawn } from 'child_process';

const WS_PORT = process.env.PORT || 8009;
const WEB_PORT = process.env.MORPHBOX_WEB_PORT || 8008;
const SSH_HOST = process.env.MORPHBOX_VM_HOST || 'localhost';
const SSH_PORT = process.env.MORPHBOX_VM_PORT || 2222;
const SSH_USER = process.env.MORPHBOX_VM_USER || 'morphbox';
// No password needed - authentication disabled for localhost/VPN security model
const BIND_HOST = process.env.HOST || '0.0.0.0';

console.log(`[WebSocket Proxy] Starting on ${BIND_HOST}:${WS_PORT}`);
console.log(`[WebSocket Proxy] SSH target: ${SSH_USER}@${SSH_HOST}:${SSH_PORT}`);

const wss = new WebSocketServer({ 
  port: WS_PORT,
  host: BIND_HOST
});

wss.on('listening', () => {
  console.log(`[WebSocket Proxy] Server listening on ${BIND_HOST}:${WS_PORT}`);
});

wss.on('connection', (ws, req) => {
  console.log('[WebSocket Proxy] New connection from:', req.socket.remoteAddress);
  
  // SECURITY FIX: Validate origin to prevent CSRF attacks
  const origin = req.headers.origin;
<<<<<<< HEAD

  // Build allowed origins list based on the actual ports being used
  const webPort = parseInt(process.env.PORT || '8009') - 1; // Web server is always WS_PORT - 1
  const wsPort = parseInt(process.env.PORT || '8009');

  let allowedOrigins = [
    `http://localhost:${webPort}`,
    `http://localhost:${wsPort}`,
    `ws://localhost:${wsPort}`
=======
  
  // Build allowed origins list dynamically based on actual ports
  let allowedOrigins = [
    `http://localhost:${WEB_PORT}`,
    `http://localhost:${WS_PORT}`,
    `http://127.0.0.1:${WEB_PORT}`,
    `http://127.0.0.1:${WS_PORT}`,
    `ws://localhost:${WS_PORT}`,
    `ws://127.0.0.1:${WS_PORT}`
>>>>>>> 4bac8127
  ];

  // Add custom allowed origins from environment
  if (process.env.MORPHBOX_ALLOWED_ORIGINS) {
    allowedOrigins = allowedOrigins.concat(process.env.MORPHBOX_ALLOWED_ORIGINS.split(','));
  }

  // Dynamically add the current bind host origins
<<<<<<< HEAD
  if (BIND_HOST && BIND_HOST !== '0.0.0.0') {
    allowedOrigins.push(`http://${BIND_HOST}:${webPort}`);
    allowedOrigins.push(`http://${BIND_HOST}:${wsPort}`);
    allowedOrigins.push(`ws://${BIND_HOST}:${wsPort}`);
=======
  if (BIND_HOST && BIND_HOST !== '0.0.0.0' && BIND_HOST !== 'localhost' && BIND_HOST !== '127.0.0.1') {
    allowedOrigins.push(`http://${BIND_HOST}:${WEB_PORT}`);
    allowedOrigins.push(`http://${BIND_HOST}:${WS_PORT}`);
    allowedOrigins.push(`ws://${BIND_HOST}:${WS_PORT}`);
>>>>>>> 4bac8127
  }
  
  if (origin && !allowedOrigins.includes(origin)) {
    console.error(`[WebSocket Proxy] Rejected connection from unauthorized origin: ${origin}`);
    console.error(`[WebSocket Proxy] Allowed origins: ${allowedOrigins.join(', ')}`);
    ws.close(1008, 'Unauthorized origin');
    return;
  }
  
  const url = new URL(req.url, `http://${req.headers.host}`);
  const autoLaunchClaude = url.searchParams.get('autoLaunchClaude') === 'true';
  const sessionId = url.searchParams.get('terminalSessionId');
  
  // Create SSH connection to Docker container
  const ssh = new Client();
  let shellStream = null;
  
  ssh.on('ready', () => {
    console.log('[WebSocket Proxy] SSH connection established');
    
    // Send initial connection message
    ws.send(JSON.stringify({
      type: 'CONNECTED',
      payload: { message: 'Welcome to MorphBox Terminal' }
    }));
    
    // If we have a session ID, send it
    if (sessionId) {
      ws.send(JSON.stringify({
        type: 'TERMINAL_SESSION_ID',
        payload: { sessionId }
      }));
    }
    
    // Start appropriate agent
    const command = autoLaunchClaude ? 'claude' : 'bash';
    
    ssh.shell((err, stream) => {
      if (err) {
        console.error('[WebSocket Proxy] SSH shell error:', err);
        ws.close();
        return;
      }
      
      shellStream = stream;
      
      // Send agent launched message if Claude
      if (autoLaunchClaude) {
        ws.send(JSON.stringify({
          type: 'AGENT_LAUNCHED',
          payload: { agentId: 'ssh-claude' }
        }));
      }
      
      let firstData = true;
      
      // Handle data from SSH to WebSocket
      stream.on('data', (data) => {
        if (ws.readyState === ws.OPEN) {
          ws.send(JSON.stringify({
            type: 'OUTPUT',
            payload: { data: data.toString() }
          }));
        }
        
        // Send claude command after first prompt appears
        if (firstData && autoLaunchClaude) {
          firstData = false;
          // Small delay to ensure prompt is ready
          setTimeout(() => {
            console.log('[WebSocket Proxy] Launching Claude...');
            stream.write('claude --dangerously-skip-permissions\n');
          }, 100);
        }
      });
      
      stream.on('close', () => {
        console.log('[WebSocket Proxy] SSH stream closed');
        ws.close();
      });
    });
  });
  
  ssh.on('error', (err) => {
    console.error('[WebSocket Proxy] SSH error:', err);
    ws.close();
  });
  
  // Handle WebSocket messages
  ws.on('message', (message) => {
    try {
      const msg = JSON.parse(message.toString());
      
      if (msg.type === 'SEND_INPUT' && shellStream) {
        shellStream.write(msg.payload.input);
      } else if (msg.type === 'RESIZE' && shellStream) {
        shellStream.setWindow(msg.payload.rows, msg.payload.cols);
      }
    } catch (err) {
      console.error('[WebSocket Proxy] Message parse error:', err);
    }
  });
  
  ws.on('close', () => {
    console.log('[WebSocket Proxy] WebSocket closed');
    if (ssh) {
      ssh.end();
    }
  });
  
  ws.on('error', (err) => {
    console.error('[WebSocket Proxy] WebSocket error:', err);
  });
  
  // Connect to SSH (no password - relies on localhost/VPN isolation)
  ssh.connect({
    host: SSH_HOST,
    port: SSH_PORT,
    username: SSH_USER,
    password: ''  // Empty password for passwordless auth
  });
});

wss.on('error', (err) => {
  console.error('[WebSocket Proxy] Server error:', err);
});

// Handle shutdown
process.on('SIGTERM', () => {
  console.log('[WebSocket Proxy] Received SIGTERM, shutting down...');
  wss.close(() => {
    process.exit(0);
  });
});

process.on('SIGINT', () => {
  console.log('[WebSocket Proxy] Received SIGINT, shutting down...');
  wss.close(() => {
    process.exit(0);
  });
});

// Add error handlers to prevent crashes
process.on('uncaughtException', (err) => {
  console.error('[WebSocket Proxy] Uncaught exception:', err);
  console.error(err.stack);
});

process.on('unhandledRejection', (reason, promise) => {
  console.error('[WebSocket Proxy] Unhandled rejection at:', promise, 'reason:', reason);
});<|MERGE_RESOLUTION|>--- conflicted
+++ resolved
@@ -32,18 +32,7 @@
   
   // SECURITY FIX: Validate origin to prevent CSRF attacks
   const origin = req.headers.origin;
-<<<<<<< HEAD
-
-  // Build allowed origins list based on the actual ports being used
-  const webPort = parseInt(process.env.PORT || '8009') - 1; // Web server is always WS_PORT - 1
-  const wsPort = parseInt(process.env.PORT || '8009');
-
-  let allowedOrigins = [
-    `http://localhost:${webPort}`,
-    `http://localhost:${wsPort}`,
-    `ws://localhost:${wsPort}`
-=======
-  
+
   // Build allowed origins list dynamically based on actual ports
   let allowedOrigins = [
     `http://localhost:${WEB_PORT}`,
@@ -52,7 +41,6 @@
     `http://127.0.0.1:${WS_PORT}`,
     `ws://localhost:${WS_PORT}`,
     `ws://127.0.0.1:${WS_PORT}`
->>>>>>> 4bac8127
   ];
 
   // Add custom allowed origins from environment
@@ -61,17 +49,10 @@
   }
 
   // Dynamically add the current bind host origins
-<<<<<<< HEAD
-  if (BIND_HOST && BIND_HOST !== '0.0.0.0') {
-    allowedOrigins.push(`http://${BIND_HOST}:${webPort}`);
-    allowedOrigins.push(`http://${BIND_HOST}:${wsPort}`);
-    allowedOrigins.push(`ws://${BIND_HOST}:${wsPort}`);
-=======
   if (BIND_HOST && BIND_HOST !== '0.0.0.0' && BIND_HOST !== 'localhost' && BIND_HOST !== '127.0.0.1') {
     allowedOrigins.push(`http://${BIND_HOST}:${WEB_PORT}`);
     allowedOrigins.push(`http://${BIND_HOST}:${WS_PORT}`);
     allowedOrigins.push(`ws://${BIND_HOST}:${WS_PORT}`);
->>>>>>> 4bac8127
   }
   
   if (origin && !allowedOrigins.includes(origin)) {
