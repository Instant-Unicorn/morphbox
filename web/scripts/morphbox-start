#!/bin/bash
set -euo pipefail

# Debug mode - set MORPHBOX_DEBUG=1 to enable
if [[ "${MORPHBOX_DEBUG:-0}" == "1" ]]; then
    set -x  # Enable command tracing
fi

# Mark this as packaged version for different behavior
export MORPHBOX_PACKAGED="true"

# MorphBox Launcher - Packaged version

# CRITICAL: Capture current directory BEFORE any cd commands
# This ensures we get the user's actual working directory
INITIAL_PWD="$(pwd)"

<<<<<<< HEAD
# No locking - multiple instances are supported
=======
# Get script directory FIRST before we need it
SCRIPT_DIR="$( cd "$( dirname "${BASH_SOURCE[0]}" )" && cd .. && pwd )"
WEB_DIR="$SCRIPT_DIR"
>>>>>>> 4bac8127

# Define color codes early
GREEN='\033[0;32m'
RED='\033[0;31m'
YELLOW='\033[1;33m'
BLUE='\033[0;34m'
NC='\033[0m'

# Define logging functions early so they can be used anywhere
info() { echo -e "${GREEN}[INFO]${NC} $1"; }
error() { echo -e "${RED}[ERROR]${NC} $1"; exit 1; }
warn() { echo -e "${YELLOW}[WARN]${NC} $1"; }

# Early output so user knows script is running
info "Starting MorphBox..."

# Use Node.js lock manager for cross-platform compatibility
LOCK_ACQUIRED=false

# Try to acquire lock using Node.js lock manager
# Check if lock-manager.js exists and is executable
if [[ -f "$SCRIPT_DIR/scripts/lock-manager.js" ]]; then
    # Try to acquire lock, but don't block startup if it fails
    if node "$SCRIPT_DIR/scripts/lock-manager.js" acquire 5000 > /dev/null 2>&1; then
        LOCK_ACQUIRED=true
    else
        # Lock acquisition failed - could be another instance or script error
        # For now, continue with a warning rather than blocking
        warn "Could not acquire startup lock - another instance may be running"
        LOCK_ACQUIRED=false
    fi
else
    # Lock manager not found - continue without locking
    warn "Lock manager not found - proceeding without instance locking"
    LOCK_ACQUIRED=false
fi

# Ensure lock is released on exit
release_lock() {
    if [[ "$LOCK_ACQUIRED" == "true" ]]; then
        node "$SCRIPT_DIR/scripts/lock-manager.js" release > /dev/null 2>&1 || true
        LOCK_ACQUIRED=false
    fi
}
trap 'release_lock' EXIT

# Port variables (will be set dynamically)
WEB_PORT=""
WS_PORT=""

# Load config from .morphbox.env if exists
if [[ -f "$SCRIPT_DIR/.morphbox.env" ]]; then
    source "$SCRIPT_DIR/.morphbox.env"
fi

# Default to local only
BIND_HOST="${MORPHBOX_HOST:-localhost}"
ACCESS_MODE="${MORPHBOX_BIND_MODE:-local}"
DEV_MODE=false
AUTH_ENABLED=false
TERMINAL_MODE=false
MORPHBOX_AUTH_USERNAME=""
MORPHBOX_AUTH_PASSWORD=""

# Port variables (will be set dynamically)
WEB_PORT=""
WS_PORT=""

# Apply bind mode
if [[ "$ACCESS_MODE" == "external" ]]; then
    BIND_HOST="0.0.0.0"
fi

# Parse arguments
while [[ $# -gt 0 ]]; do
    case $1 in
        --external)
            BIND_HOST="0.0.0.0"
            ACCESS_MODE="external"
            shift
            ;;
        --local)
            BIND_HOST="localhost"
            ACCESS_MODE="local"
            shift
            ;;
        --vpn)
            info "Detecting VPN interface..."
            # Auto-detect VPN interface IP
            VPN_IP=$(ip addr show 2>/dev/null | grep -E "tailscale0|tun0|utun|wg0" | grep "inet " | awk '{print $2}' | cut -d/ -f1 | head -n1)
            if [[ -n "$VPN_IP" ]]; then
                BIND_HOST="$VPN_IP"
                ACCESS_MODE="vpn"
                info "Detected VPN IP: $VPN_IP"
            else
                warn "No VPN interface detected, falling back to external mode"
                BIND_HOST="0.0.0.0"
                ACCESS_MODE="external"
            fi
            shift
            ;;
        --auth)
            AUTH_ENABLED=true
            shift
            ;;
        --terminal)
            TERMINAL_MODE=true
            shift
            ;;
        --dev)
            DEV_MODE=true
            shift
            ;;
        --help)
            echo "MorphBox Launcher"
            echo ""
            echo "Usage: $0 [OPTIONS]"
            echo ""
            echo "Options:"
            echo "  --local     Bind to localhost only (default)"
            echo "  --external  Bind to all interfaces (WARNING: exposes to network)"
            echo "  --vpn       Auto-detect and bind to VPN interface (Tailscale, WireGuard, etc.)"
            echo "  --terminal  Terminal mode - Claude Code only, no panels"
            echo "  --auth      Enable authentication (mandatory for --external, optional for --vpn)"
            echo "  --dev       Skip security warnings (development mode)"
            echo "  --help      Show this help message"
            echo ""
            echo "Examples:"
            echo "  $0              # Start locally (safe)"
            echo "  $0 --terminal   # Claude Code only mode"
            echo "  $0 --external   # Expose to network with mandatory auth"
            echo "  $0 --vpn       # Bind to VPN interface only"
            echo "  $0 --vpn --auth # VPN mode with authentication"
            echo "  $0 --external --dev   # External mode without prompts"
            exit 0
            ;;
        *)
            error "Unknown option: $1. Use --help for usage."
            ;;
    esac
done

# Check dependencies
if ! command -v node > /dev/null; then
    error "Node.js is not installed. Please install Node.js 18 or later"
fi

# Setup authentication
if [[ "$ACCESS_MODE" == "external" ]] || ([[ "$ACCESS_MODE" == "vpn" ]] && [[ "$AUTH_ENABLED" == "true" ]]); then
    # External mode always requires auth, VPN mode only if --auth is specified
    if [[ "$ACCESS_MODE" == "external" ]]; then
        AUTH_ENABLED=true
        export MORPHBOX_AUTH_MODE="external"
    else
        export MORPHBOX_AUTH_MODE="vpn"
    fi
    
    # Generate secure credentials if not provided
    if [[ -z "$MORPHBOX_AUTH_USERNAME" ]]; then
        export MORPHBOX_AUTH_USERNAME="admin"
    fi
    
    if [[ -z "$MORPHBOX_AUTH_PASSWORD" ]]; then
        # Generate a secure random password
        export MORPHBOX_AUTH_PASSWORD=$(openssl rand -base64 12)
        info "🔐 Generated authentication credentials:"
        info "   Username: $MORPHBOX_AUTH_USERNAME"
        info "   Password: $MORPHBOX_AUTH_PASSWORD"
        info "   Save these credentials - you'll need them to access MorphBox!"
    fi
    
    export MORPHBOX_AUTH_ENABLED="true"
else
    export MORPHBOX_AUTH_MODE="none"
    export MORPHBOX_AUTH_ENABLED="false"
fi

# Show security warning if external (unless in dev mode)
if [[ "$ACCESS_MODE" == "external" ]] && [[ "$DEV_MODE" != "true" ]]; then
    echo ""
    echo -e "${RED}████████████████████████████████████████████████████████████████${NC}"
    echo -e "${RED}█                                                              █${NC}"
    echo -e "${RED}█  🚨 EXTREME SECURITY WARNING - READ CAREFULLY! 🚨            █${NC}"
    echo -e "${RED}█                                                              █${NC}"
    echo -e "${RED}████████████████████████████████████████████████████████████████${NC}"
    echo ""
    warn "You are about to expose your ENTIRE DEVELOPMENT ENVIRONMENT to the network!"
    echo ""
    warn "This means ANYONE on your network can:"
    warn "  ❌ Execute ANY command on your system"
    warn "  ❌ Read, modify, or DELETE any accessible file"
    warn "  ❌ Steal your source code and secrets"
    warn "  ❌ Install malware or backdoors"
    warn "  ❌ Use your machine to attack others"
    echo ""
    warn "Authentication is enabled but is NOT sufficient protection!"
    echo ""
    warn "ONLY proceed if ALL of these are true:"
    warn "  ✅ You are on an isolated, air-gapped network"
    warn "  ✅ This machine contains NO sensitive data"
    warn "  ✅ This machine has NO production access"
    warn "  ✅ You understand and accept these risks"
    echo ""
    echo -e "${RED}If you're unsure, the answer is NO. Press 'n' to cancel.${NC}"
    echo ""
    read -p "Type 'I UNDERSTAND THE RISKS' to continue: " -r CONFIRM
    echo ""
    if [[ "$CONFIRM" != "I UNDERSTAND THE RISKS" ]]; then
        info "Aborted. Good choice! Use --vpn for safer remote access."
        exit 0
    fi
elif [[ "$ACCESS_MODE" == "vpn" ]]; then
    info "✅ VPN mode: MorphBox will only be accessible via VPN connection"
    info "Binding to: $BIND_HOST"
    if [[ "$AUTH_ENABLED" == "true" ]]; then
        info "🔐 Authentication is enabled for additional security"
    fi
fi

# Function to check if port is in use and by what
check_port_usage() {
    local port=$1
    local bind_ip=$2
    # Check if port is in use on specific IP
    if netstat -tulpn 2>/dev/null | grep -q "${bind_ip}:${port}" || ss -tulpn 2>/dev/null | grep -q "${bind_ip}:${port}"; then
        # Get the process using this port
        local pid=$(ss -tulpn 2>/dev/null | grep "${bind_ip}:${port}" | grep -oP 'pid=\K[0-9]+' | head -1)
        if [[ -n "$pid" ]]; then
            local pname=$(ps -p "$pid" -o comm= 2>/dev/null || echo "unknown")
            # Check if it's a morphbox process
            if ps -p "$pid" -o args= 2>/dev/null | grep -qE "morphbox|server-packaged|websocket-proxy"; then
                return 0  # It's morphbox
            else
                return 1  # It's another process
            fi
        fi
    fi
    return 2  # Port is free
}

# Enhanced cleanup function
cleanup_morphbox_processes() {
    info "Cleaning up any existing MorphBox processes..."
    
    # Temporarily disable exit on error for cleanup
    set +e
    
    # Kill all morphbox-related processes (except ourselves)
    pkill -f "node.*server-packaged" 2>/dev/null || true
    pkill -f "node.*websocket-proxy" 2>/dev/null || true
    
    # Clean up PID files (use find to avoid glob issues)
    find /tmp -maxdepth 1 -name "morphbox-*.pid" -type f -delete 2>/dev/null || true
    
    # Re-enable exit on error
    set -e
    
    # Wait a moment for ports to be released
    sleep 1
}

# Find available ports for this instance
info "Finding available ports..."
if [[ ! -f "$SCRIPT_DIR/scripts/port-finder.js" ]]; then
    warn "Port finder not found, using default ports"
    WEB_PORT=8008
    WS_PORT=8009
else
    # Get available ports from port-finder
    PORT_RESULT=$(node "$SCRIPT_DIR/scripts/port-finder.js" find "$BIND_HOST" 2>&1)
    if [[ $? -ne 0 ]]; then
        error "Failed to find available ports: $PORT_RESULT"
    fi

    # Parse the JSON result
    WEB_PORT=$(echo $PORT_RESULT | grep -o '"webPort":[0-9]*' | cut -d: -f2)
    WS_PORT=$(echo $PORT_RESULT | grep -o '"wsPort":[0-9]*' | cut -d: -f2)

    if [[ -z "$WEB_PORT" ]] || [[ -z "$WS_PORT" ]]; then
        error "Failed to parse port information"
    fi
fi

info "Using ports: $WEB_PORT (web), $WS_PORT (websocket)"

<<<<<<< HEAD
# Use single shared container for all instances
CONTAINER_NAME="morphbox-vm"
# Always use the same SSH port for the shared VM
SSH_PORT=2222

info "Instance: $CONTAINER_NAME"
info "SSH port: $SSH_PORT"
=======
# Find available ports
info "Finding available ports..."

# Check if port-finder exists
if [[ ! -f "$SCRIPT_DIR/scripts/port-finder.js" ]]; then
    warn "Port finder not found, using default ports"
    WEB_PORT=8008
    WS_PORT=8009
else
    # Try to run port-finder (only capture stdout, let stderr go to console)
    PORT_RESULT=$(node "$SCRIPT_DIR/scripts/port-finder.js" find "$BIND_HOST")
    PORT_FINDER_EXIT=$?

    if [[ $PORT_FINDER_EXIT -ne 0 ]]; then
        warn "Port finder failed with exit code $PORT_FINDER_EXIT"
        warn "Port finder output: $PORT_RESULT"
        warn "Using default ports as fallback"
        WEB_PORT=8008
        WS_PORT=8009
    else
        # Parse the port result (using sed for compatibility, jq might not be available)
        WEB_PORT=$(echo $PORT_RESULT | sed -n 's/.*"webPort":\([0-9]*\).*/\1/p')
        WS_PORT=$(echo $PORT_RESULT | sed -n 's/.*"wsPort":\([0-9]*\).*/\1/p')

        if [[ -z "$WEB_PORT" ]] || [[ -z "$WS_PORT" ]]; then
            warn "Failed to parse port information from: $PORT_RESULT"
            warn "Using default ports as fallback"
            WEB_PORT=8008
            WS_PORT=8009
        fi
    fi
fi

info "Using ports: $WEB_PORT (web), $WS_PORT (websocket)"

# Set container name based on port
CONTAINER_NAME="morphbox-vm-$WEB_PORT"
# Calculate SSH port based on web port (offset by 14214 to get 2222 for port 8008)
SSH_PORT=$((WEB_PORT - 8008 + 2222))

info "Instance: $CONTAINER_NAME"
info "SSH port: $SSH_PORT"

# Clean up any existing processes first
cleanup_morphbox_processes

# We don't need to check for existing instances anymore since we have unique ports
>>>>>>> 4bac8127

# Start Docker container if not running
info "Checking Docker container..."

# Get the user's current directory (absolute path)
# This is where the user ran 'morphbox' from, NOT where the script is located
# Use MORPHBOX_USER_DIR if set by wrapper, otherwise use INITIAL_PWD captured at script start
USER_DIR="${MORPHBOX_USER_DIR:-$INITIAL_PWD}"
info "User workspace: $USER_DIR"

# Check if container exists (running or stopped)
if docker ps -a | grep -q "$CONTAINER_NAME"; then
    # Container exists - check if volumes are correct
    CONTAINER_WORKSPACE=$(docker inspect "$CONTAINER_NAME" --format '{{ range .Mounts }}{{ if eq .Destination "/workspace" }}{{ .Source }}{{ end }}{{ end }}')
<<<<<<< HEAD

=======
    
>>>>>>> 4bac8127
    if [[ "$CONTAINER_WORKSPACE" != "$USER_DIR" ]]; then
        info "Container exists but with wrong workspace ($CONTAINER_WORKSPACE)"
        info "Removing old container to recreate with correct workspace..."
        docker rm -f "$CONTAINER_NAME" 2>/dev/null || true
        NEED_CREATE=true
    elif ! docker ps | grep -q "$CONTAINER_NAME"; then
        info "Starting existing MorphBox VM container..."
        docker start "$CONTAINER_NAME"
        sleep 2
        NEED_CREATE=false
    else
        info "MorphBox VM container already running with correct workspace"
        NEED_CREATE=false
    fi
else
    NEED_CREATE=true
fi

if [[ "$NEED_CREATE" == "true" ]]; then
    info "Creating MorphBox VM container with workspace: $USER_DIR"
    
    # Create a temporary docker-compose file with absolute paths
    TEMP_COMPOSE="/tmp/morphbox-compose-$$.yml"
    cat > "$TEMP_COMPOSE" << EOF
services:
  morphbox-vm:
    build:
      context: $SCRIPT_DIR/docker
      dockerfile: Dockerfile
    container_name: $CONTAINER_NAME
    hostname: $CONTAINER_NAME
    ports:
<<<<<<< HEAD
      - "$SSH_PORT:22"  # SSH port mapping
=======
      - "$SSH_PORT:22"  # SSH port mapping (unique per instance)
>>>>>>> 4bac8127
    volumes:
      # Persist Claude authentication data (unique per instance)
      - claude-config-$WEB_PORT:/home/morphbox/.config/claude-code
      # Mount USER'S CURRENT DIRECTORY as workspace (absolute path)
      - $USER_DIR:/workspace
      # Mount morphbox package directory for access to project files
      - $SCRIPT_DIR:/workspace/morphbox
      # Persist bash history and other user data (unique per instance)
      - claude-home-$WEB_PORT:/home/morphbox
      # Persist Claude updates (prevents re-downloads)
      - claude-npm-cache:/usr/local/lib/node_modules
      - claude-npm-bin:/usr/local/bin
    environment:
      - TERM=xterm-256color
      - COLORTERM=truecolor
      - ANTHROPIC_API_KEY=\${ANTHROPIC_API_KEY:-}
    restart: unless-stopped
    networks:
      - morphbox-network

networks:
  morphbox-network:
    driver: bridge

volumes:
  claude-config-$WEB_PORT:
    driver: local
  claude-home-$WEB_PORT:
    driver: local
  claude-npm-cache:
    driver: local
  claude-npm-bin:
    driver: local
EOF
    
    # Use the temporary compose file to create container
    docker compose -f "$TEMP_COMPOSE" up -d

    # Clean up temp compose file
    rm -f "$TEMP_COMPOSE"
    
    # Clean up temp file
    rm -f "$TEMP_COMPOSE"
    
    sleep 2
fi

# Check for Claude updates in container
check_claude_updates() {
    info "Checking for Claude updates..."
    
    # Get current version
    CURRENT_VERSION=$(docker exec -u morphbox "$CONTAINER_NAME" npm list -g @anthropic-ai/claude-code 2>/dev/null | grep '@anthropic-ai/claude-code@' | sed 's/.*@anthropic-ai\/claude-code@//' | tr -d ' ')
    
    if [[ -z "$CURRENT_VERSION" ]]; then
        warn "Could not determine Claude version"
        return 0
    fi
    
    # Check for updates (this will be silent if already up to date)
    UPDATE_CHECK=$(docker exec -u morphbox "$CONTAINER_NAME" npm outdated -g @anthropic-ai/claude-code 2>/dev/null | grep '@anthropic-ai/claude-code' || true)
    
    if [[ -n "$UPDATE_CHECK" ]]; then
        LATEST_VERSION=$(echo "$UPDATE_CHECK" | awk '{print $4}')
        info "Claude update available: $CURRENT_VERSION → $LATEST_VERSION"
        info "Updating Claude in container..."
        
        if docker exec -u morphbox "$CONTAINER_NAME" npm update -g @anthropic-ai/claude-code > /dev/null 2>&1; then
            NEW_VERSION=$(docker exec -u morphbox "$CONTAINER_NAME" npm list -g @anthropic-ai/claude-code 2>/dev/null | grep '@anthropic-ai/claude-code@' | sed 's/.*@anthropic-ai\/claude-code@//' | tr -d ' ')
            info "Claude updated successfully to version $NEW_VERSION"
        else
            warn "Failed to update Claude - auto-update may still work inside the terminal"
        fi
    else
        info "Claude is up to date (version $CURRENT_VERSION)"
    fi
}

# Run update check
# Disabled for packaged version due to Docker exec issues
# check_claude_updates

# Get local IP for external mode
if [[ "$ACCESS_MODE" == "external" ]]; then
    LOCAL_IP=$(hostname -I | awk '{print $1}')
    WS_URL="ws://${LOCAL_IP}:$WS_PORT"
    WEB_URL="http://${LOCAL_IP}:$WEB_PORT"
else
    WS_URL="ws://localhost:$WS_PORT"
    WEB_URL="http://localhost:$WEB_PORT"
fi

# Terminal mode - run Claude directly in terminal
if [[ "$TERMINAL_MODE" == "true" ]]; then
    info "Launching Claude in terminal mode..."
    
    # Get the current directory
    CURRENT_DIR=$(pwd)
    
    # Determine the working directory in the container
    # Check if we're in the morphbox project directory
    if [[ "$CURRENT_DIR" == "$SCRIPT_DIR"* ]]; then
        # We're inside the morphbox project, which is mounted at /workspace/morphbox
        RELATIVE_PATH="${CURRENT_DIR#$SCRIPT_DIR}"
        CONTAINER_PATH="/workspace/morphbox${RELATIVE_PATH}"
        info "Working in morphbox project directory"
    else
        # We're outside the morphbox project
        # Just start in the default workspace - user can navigate from there
        CONTAINER_PATH="/workspace"
        info "Starting in default workspace directory"
        info "Note: Current directory ($CURRENT_DIR) is not directly accessible"
        info "You can navigate to /workspace/morphbox for the morphbox project"
    fi
    
    echo ""
    
    # Run Claude directly in the Docker container
    # Note: Not using --continue flag in terminal mode so it starts fresh
    docker exec -it \
        -u morphbox \
        -w "$CONTAINER_PATH" \
        -e "TERM=xterm-256color" \
        -e "ANTHROPIC_API_KEY=${ANTHROPIC_API_KEY:-}" \
        "$CONTAINER_NAME" \
        bash -c "claude || bash"
    
    # Exit after Claude exits
    exit 0
fi

# Start WebSocket proxy
info "Starting WebSocket proxy..."
# Set environment variables for WebSocket proxy (no password needed anymore)
HOST="$BIND_HOST" \
PORT=$WS_PORT \
<<<<<<< HEAD
=======
MORPHBOX_WEB_PORT=$WEB_PORT \
>>>>>>> 4bac8127
MORPHBOX_VM_HOST="localhost" \
MORPHBOX_VM_PORT=$SSH_PORT \
MORPHBOX_VM_USER="morphbox" \
node "$WEB_DIR/websocket-proxy.js" > "/tmp/morphbox-$WEB_PORT-websocket.log" 2>&1 &
WS_PID=$!

# Start the packaged server
info "Starting MorphBox server..."
# Don't cd for packaged version - run with full path
MORPHBOX_HOME="$HOME/.morphbox" \
MORPHBOX_HOST="$BIND_HOST" \
MORPHBOX_AUTH_MODE="$MORPHBOX_AUTH_MODE" \
MORPHBOX_AUTH_ENABLED="$MORPHBOX_AUTH_ENABLED" \
MORPHBOX_AUTH_USERNAME="$MORPHBOX_AUTH_USERNAME" \
MORPHBOX_AUTH_PASSWORD="$MORPHBOX_AUTH_PASSWORD" \
HOST="$BIND_HOST" \
PORT=$WEB_PORT \
WS_PORT=$WS_PORT \
<<<<<<< HEAD
node "$WEB_DIR/server-packaged.js" > "/tmp/morphbox-$WEB_PORT-server.log" 2>&1 &
=======
node "$WEB_DIR/server-packaged.js" > /tmp/morphbox-server.log 2>&1 &
>>>>>>> 4bac8127
WEB_PID=$!

# Wait for web server
sleep 3

# Debug: Check if processes are still running
if kill -0 $WEB_PID 2>/dev/null; then
    info "Web server is running (PID: $WEB_PID)"
else
    error "Web server failed to start or died immediately"
fi

if kill -0 $WS_PID 2>/dev/null; then
    info "WebSocket proxy is running (PID: $WS_PID)"
else
    error "WebSocket proxy failed to start or died immediately"
fi

<<<<<<< HEAD
# Store PIDs and register instance
PID_FILE="/tmp/morphbox-$WEB_PORT.pid"
=======
# Store PIDs for tracking
PID_FILE="/tmp/morphbox-${WEB_PORT}.pid"
>>>>>>> 4bac8127
echo "WEB_PID=$WEB_PID" > "$PID_FILE"
echo "WS_PID=$WS_PID" >> "$PID_FILE"
echo "BIND_HOST=$BIND_HOST" >> "$PID_FILE"
echo "WEB_PORT=$WEB_PORT" >> "$PID_FILE"
echo "WS_PORT=$WS_PORT" >> "$PID_FILE"
<<<<<<< HEAD

echo "CONTAINER_NAME=$CONTAINER_NAME" >> "$PID_FILE"
info "Instance tracking saved to $PID_FILE"

# Register this instance with port-finder (only once!)
if [[ -f "$SCRIPT_DIR/scripts/port-finder.js" ]]; then
    node "$SCRIPT_DIR/scripts/port-finder.js" register $WEB_PORT $WS_PORT $WEB_PID $WS_PID "$USER_DIR" "$BIND_HOST"
fi
=======
echo "CONTAINER_NAME=$CONTAINER_NAME" >> "$PID_FILE"
info "Instance tracking saved to $PID_FILE"

# Save instance information for management
node -e "
import('$SCRIPT_DIR/scripts/port-finder.js').then(({ saveInstance }) => {
  saveInstance({
    webPort: $WEB_PORT,
    wsPort: $WS_PORT,
    host: '$BIND_HOST',
    containerName: '$CONTAINER_NAME',
    workspace: '$USER_DIR',
    pid: process.pid
  });
});
" 2>/dev/null || true
>>>>>>> 4bac8127

info "MorphBox is running!"
echo ""
if [[ "$TERMINAL_MODE" == "true" ]]; then
    info "🖥️  Terminal Mode - Claude Code only (no panels)"
fi
if [[ "$DEV_MODE" == "true" ]]; then
    info "Development mode enabled (warnings disabled)"
fi
if [[ "$ACCESS_MODE" == "external" ]]; then
    echo -e "${BLUE}External Access Enabled:${NC}"
    info "- Web interface: $WEB_URL"
    info "- Also accessible at: http://${BIND_HOST}:8008"
    info "- WebSocket server: $WS_URL"
    echo ""
    warn "Remember to configure firewall rules if needed"
else
    info "- Web interface: $WEB_URL"
    info "- WebSocket server: $WS_URL"
fi
info ""
info "Press Ctrl+C to stop all services"

# Track if cleanup is already running
CLEANUP_IN_PROGRESS=false

# Cleanup function
cleanup() {
    # Prevent recursive cleanup
    if [[ "$CLEANUP_IN_PROGRESS" == "true" ]]; then
        return
    fi
    CLEANUP_IN_PROGRESS=true
    
    echo ""
    info "Stopping MorphBox..."
    
    # Try to load PIDs from file if not set
    if [[ -z "$WEB_PID" ]] || [[ -z "$WS_PID" ]]; then
<<<<<<< HEAD
        PID_FILE="/tmp/morphbox-$WEB_PORT.pid"
=======
        PID_FILE="/tmp/morphbox-${WEB_PORT}.pid"
>>>>>>> 4bac8127
        if [[ -f "$PID_FILE" ]]; then
            source "$PID_FILE"
        fi
    fi
    
    # Kill child processes first
    [[ -n "$WEB_PID" ]] && kill $WEB_PID 2>/dev/null || true
    [[ -n "$WS_PID" ]] && kill $WS_PID 2>/dev/null || true
    
    # Give them a moment to stop gracefully
    sleep 0.5
    
    # Force kill any remaining processes
    pkill -f "node.*server-packaged" 2>/dev/null || true
    pkill -f "node.*websocket-proxy" 2>/dev/null || true
    
    # Clean up PID file
<<<<<<< HEAD
    rm -f "/tmp/morphbox-$WEB_PORT.pid" 2>/dev/null || true

    # Unregister instance
    if [[ -f "$SCRIPT_DIR/scripts/port-finder.js" ]]; then
        node "$SCRIPT_DIR/scripts/port-finder.js" unregister $WEB_PORT 2>/dev/null || true
    fi

    # Check if this is the last running instance
    if [[ -f "$SCRIPT_DIR/scripts/port-finder.js" ]]; then
        # Count instances by looking for port numbers at start of lines
        INSTANCE_COUNT=$(node "$SCRIPT_DIR/scripts/port-finder.js" list 2>/dev/null | grep "^[0-9]" | wc -l)
        if [[ "$INSTANCE_COUNT" -le 1 ]]; then
            # This is the last instance, stop the container
            info "Last MorphBox instance, stopping Docker container..."
            docker stop "$CONTAINER_NAME" 2>/dev/null || true
        else
            info "Other MorphBox instances still running, keeping container alive"
        fi
    else
        # If we can't check instances, keep container running to be safe
        info "Container will remain running for other instances"
=======
    rm -f "/tmp/morphbox-${WEB_PORT}.pid" 2>/dev/null || true

    # Remove instance from tracking
    node -e "
    import('$SCRIPT_DIR/scripts/port-finder.js').then(({ removeInstance }) => {
      removeInstance($WEB_PORT);
    });
    " 2>/dev/null || true
    
    # Automatically stop Docker container
    if docker ps | grep -q "$CONTAINER_NAME"; then
        info "Stopping Docker container..."
        # Use docker compose with the correct path
        docker compose -f "$WEB_DIR/docker/docker-compose.yml" down || docker stop "$CONTAINER_NAME"
>>>>>>> 4bac8127
    fi
    
    info "MorphBox stopped"
    
    # Exit cleanly without triggering trap again
    trap - SIGINT SIGTERM
    exit 0
}

# Set up signal handler
trap cleanup SIGINT SIGTERM

# Wait for child processes instead of looping with sleep
# This allows signals to be handled immediately
wait $WEB_PID $WS_PID 2>/dev/null

# If we get here, a process exited unexpectedly
warn "Server process stopped unexpectedly"
cleanup<|MERGE_RESOLUTION|>--- conflicted
+++ resolved
@@ -15,13 +15,9 @@
 # This ensures we get the user's actual working directory
 INITIAL_PWD="$(pwd)"
 
-<<<<<<< HEAD
-# No locking - multiple instances are supported
-=======
 # Get script directory FIRST before we need it
 SCRIPT_DIR="$( cd "$( dirname "${BASH_SOURCE[0]}" )" && cd .. && pwd )"
 WEB_DIR="$SCRIPT_DIR"
->>>>>>> 4bac8127
 
 # Define color codes early
 GREEN='\033[0;32m'
@@ -67,10 +63,6 @@
     fi
 }
 trap 'release_lock' EXIT
-
-# Port variables (will be set dynamically)
-WEB_PORT=""
-WS_PORT=""
 
 # Load config from .morphbox.env if exists
 if [[ -f "$SCRIPT_DIR/.morphbox.env" ]]; then
@@ -283,39 +275,40 @@
     sleep 1
 }
 
-# Find available ports for this instance
-info "Finding available ports..."
-if [[ ! -f "$SCRIPT_DIR/scripts/port-finder.js" ]]; then
-    warn "Port finder not found, using default ports"
-    WEB_PORT=8008
-    WS_PORT=8009
-else
-    # Get available ports from port-finder
-    PORT_RESULT=$(node "$SCRIPT_DIR/scripts/port-finder.js" find "$BIND_HOST" 2>&1)
-    if [[ $? -ne 0 ]]; then
-        error "Failed to find available ports: $PORT_RESULT"
-    fi
-
-    # Parse the JSON result
-    WEB_PORT=$(echo $PORT_RESULT | grep -o '"webPort":[0-9]*' | cut -d: -f2)
-    WS_PORT=$(echo $PORT_RESULT | grep -o '"wsPort":[0-9]*' | cut -d: -f2)
-
-    if [[ -z "$WEB_PORT" ]] || [[ -z "$WS_PORT" ]]; then
-        error "Failed to parse port information"
-    fi
-fi
-
-info "Using ports: $WEB_PORT (web), $WS_PORT (websocket)"
-
-<<<<<<< HEAD
-# Use single shared container for all instances
-CONTAINER_NAME="morphbox-vm"
-# Always use the same SSH port for the shared VM
-SSH_PORT=2222
-
-info "Instance: $CONTAINER_NAME"
-info "SSH port: $SSH_PORT"
-=======
+# Check for existing instances on our target ports
+check_existing_instance() {
+    local need_cleanup=false
+    
+    # Check port 8008
+    set +e  # Temporarily disable error checking
+    check_port_usage 8008 "$BIND_HOST"
+    local status=$?
+    set -e  # Re-enable error checking
+    if [[ $status -eq 0 ]]; then
+        warn "MorphBox is already running on ${BIND_HOST}:8008"
+        need_cleanup=true
+    elif [[ $status -eq 1 ]]; then
+        error "Port ${BIND_HOST}:8008 is in use by another process. Please free the port and try again."
+    fi
+    
+    # Check port 8009
+    set +e  # Temporarily disable error checking
+    check_port_usage 8009 "$BIND_HOST"
+    status=$?
+    set -e  # Re-enable error checking
+    if [[ $status -eq 0 ]]; then
+        warn "MorphBox WebSocket proxy is already running on ${BIND_HOST}:8009"
+        need_cleanup=true
+    elif [[ $status -eq 1 ]]; then
+        error "Port ${BIND_HOST}:8009 is in use by another process. Please free the port and try again."
+    fi
+    
+    if [[ "$need_cleanup" == "true" ]]; then
+        info "Stopping existing MorphBox instance..."
+        cleanup_morphbox_processes
+    fi
+}
+
 # Find available ports
 info "Finding available ports..."
 
@@ -363,7 +356,6 @@
 cleanup_morphbox_processes
 
 # We don't need to check for existing instances anymore since we have unique ports
->>>>>>> 4bac8127
 
 # Start Docker container if not running
 info "Checking Docker container..."
@@ -378,11 +370,7 @@
 if docker ps -a | grep -q "$CONTAINER_NAME"; then
     # Container exists - check if volumes are correct
     CONTAINER_WORKSPACE=$(docker inspect "$CONTAINER_NAME" --format '{{ range .Mounts }}{{ if eq .Destination "/workspace" }}{{ .Source }}{{ end }}{{ end }}')
-<<<<<<< HEAD
-
-=======
-    
->>>>>>> 4bac8127
+    
     if [[ "$CONTAINER_WORKSPACE" != "$USER_DIR" ]]; then
         info "Container exists but with wrong workspace ($CONTAINER_WORKSPACE)"
         info "Removing old container to recreate with correct workspace..."
@@ -415,11 +403,7 @@
     container_name: $CONTAINER_NAME
     hostname: $CONTAINER_NAME
     ports:
-<<<<<<< HEAD
-      - "$SSH_PORT:22"  # SSH port mapping
-=======
       - "$SSH_PORT:22"  # SSH port mapping (unique per instance)
->>>>>>> 4bac8127
     volumes:
       # Persist Claude authentication data (unique per instance)
       - claude-config-$WEB_PORT:/home/morphbox/.config/claude-code
@@ -457,9 +441,6 @@
     
     # Use the temporary compose file to create container
     docker compose -f "$TEMP_COMPOSE" up -d
-
-    # Clean up temp compose file
-    rm -f "$TEMP_COMPOSE"
     
     # Clean up temp file
     rm -f "$TEMP_COMPOSE"
@@ -556,14 +537,11 @@
 # Set environment variables for WebSocket proxy (no password needed anymore)
 HOST="$BIND_HOST" \
 PORT=$WS_PORT \
-<<<<<<< HEAD
-=======
 MORPHBOX_WEB_PORT=$WEB_PORT \
->>>>>>> 4bac8127
 MORPHBOX_VM_HOST="localhost" \
 MORPHBOX_VM_PORT=$SSH_PORT \
 MORPHBOX_VM_USER="morphbox" \
-node "$WEB_DIR/websocket-proxy.js" > "/tmp/morphbox-$WEB_PORT-websocket.log" 2>&1 &
+node "$WEB_DIR/websocket-proxy.js" > /tmp/morphbox-websocket-proxy.log 2>&1 &
 WS_PID=$!
 
 # Start the packaged server
@@ -578,11 +556,7 @@
 HOST="$BIND_HOST" \
 PORT=$WEB_PORT \
 WS_PORT=$WS_PORT \
-<<<<<<< HEAD
-node "$WEB_DIR/server-packaged.js" > "/tmp/morphbox-$WEB_PORT-server.log" 2>&1 &
-=======
 node "$WEB_DIR/server-packaged.js" > /tmp/morphbox-server.log 2>&1 &
->>>>>>> 4bac8127
 WEB_PID=$!
 
 # Wait for web server
@@ -601,28 +575,13 @@
     error "WebSocket proxy failed to start or died immediately"
 fi
 
-<<<<<<< HEAD
-# Store PIDs and register instance
-PID_FILE="/tmp/morphbox-$WEB_PORT.pid"
-=======
 # Store PIDs for tracking
 PID_FILE="/tmp/morphbox-${WEB_PORT}.pid"
->>>>>>> 4bac8127
 echo "WEB_PID=$WEB_PID" > "$PID_FILE"
 echo "WS_PID=$WS_PID" >> "$PID_FILE"
 echo "BIND_HOST=$BIND_HOST" >> "$PID_FILE"
 echo "WEB_PORT=$WEB_PORT" >> "$PID_FILE"
 echo "WS_PORT=$WS_PORT" >> "$PID_FILE"
-<<<<<<< HEAD
-
-echo "CONTAINER_NAME=$CONTAINER_NAME" >> "$PID_FILE"
-info "Instance tracking saved to $PID_FILE"
-
-# Register this instance with port-finder (only once!)
-if [[ -f "$SCRIPT_DIR/scripts/port-finder.js" ]]; then
-    node "$SCRIPT_DIR/scripts/port-finder.js" register $WEB_PORT $WS_PORT $WEB_PID $WS_PID "$USER_DIR" "$BIND_HOST"
-fi
-=======
 echo "CONTAINER_NAME=$CONTAINER_NAME" >> "$PID_FILE"
 info "Instance tracking saved to $PID_FILE"
 
@@ -639,7 +598,6 @@
   });
 });
 " 2>/dev/null || true
->>>>>>> 4bac8127
 
 info "MorphBox is running!"
 echo ""
@@ -679,11 +637,7 @@
     
     # Try to load PIDs from file if not set
     if [[ -z "$WEB_PID" ]] || [[ -z "$WS_PID" ]]; then
-<<<<<<< HEAD
-        PID_FILE="/tmp/morphbox-$WEB_PORT.pid"
-=======
         PID_FILE="/tmp/morphbox-${WEB_PORT}.pid"
->>>>>>> 4bac8127
         if [[ -f "$PID_FILE" ]]; then
             source "$PID_FILE"
         fi
@@ -701,29 +655,6 @@
     pkill -f "node.*websocket-proxy" 2>/dev/null || true
     
     # Clean up PID file
-<<<<<<< HEAD
-    rm -f "/tmp/morphbox-$WEB_PORT.pid" 2>/dev/null || true
-
-    # Unregister instance
-    if [[ -f "$SCRIPT_DIR/scripts/port-finder.js" ]]; then
-        node "$SCRIPT_DIR/scripts/port-finder.js" unregister $WEB_PORT 2>/dev/null || true
-    fi
-
-    # Check if this is the last running instance
-    if [[ -f "$SCRIPT_DIR/scripts/port-finder.js" ]]; then
-        # Count instances by looking for port numbers at start of lines
-        INSTANCE_COUNT=$(node "$SCRIPT_DIR/scripts/port-finder.js" list 2>/dev/null | grep "^[0-9]" | wc -l)
-        if [[ "$INSTANCE_COUNT" -le 1 ]]; then
-            # This is the last instance, stop the container
-            info "Last MorphBox instance, stopping Docker container..."
-            docker stop "$CONTAINER_NAME" 2>/dev/null || true
-        else
-            info "Other MorphBox instances still running, keeping container alive"
-        fi
-    else
-        # If we can't check instances, keep container running to be safe
-        info "Container will remain running for other instances"
-=======
     rm -f "/tmp/morphbox-${WEB_PORT}.pid" 2>/dev/null || true
 
     # Remove instance from tracking
@@ -738,7 +669,6 @@
         info "Stopping Docker container..."
         # Use docker compose with the correct path
         docker compose -f "$WEB_DIR/docker/docker-compose.yml" down || docker stop "$CONTAINER_NAME"
->>>>>>> 4bac8127
     fi
     
     info "MorphBox stopped"
