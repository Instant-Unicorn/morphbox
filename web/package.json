--- conflicted
+++ resolved
@@ -1,13 +1,8 @@
 {
-<<<<<<< HEAD
-  "name": "morphbox",
+  "name": "morphbox-web",
   "version": "0.7.1",
   "description": "Docker-based AI sandbox for development with Claude integration",
-=======
-  "name": "morphbox-web",
-  "version": "0.7.1",
   "private": true,
->>>>>>> 015e1aa7
   "bin": {
     "morphbox": "./bin/morphbox.js"
   },
