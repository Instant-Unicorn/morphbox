--- conflicted
+++ resolved
@@ -1,15 +1,10 @@
 {
-<<<<<<< HEAD
-  "name": "@morphbox/installer",
-  "version": "2.0.0",
-  "description": "One-command installer for MorphBox - Docker-based AI sandbox for development",
-=======
   "name": "morphbox",
   "version": "0.7.1",
   "description": "MorphBox - Safe AI sandbox for development with Claude integration",
->>>>>>> f37bf984
   "bin": {
-    "morphbox": "./bin/morphbox.js"
+    "morphbox": "./bin/morphbox.js",
+    "morphbox-installer": "./bin/install.js"
   },
   "files": [
     "bin/",
