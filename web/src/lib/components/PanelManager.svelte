<script lang="ts">
  import { panels, panelStore } from '$lib/stores/panels';
  import { panelRegistry, builtinPanels, customPanels } from '$lib/panels/registry';
  import CreatePanelWizard from './CreatePanelWizard.svelte';
  import { exportPanelCode, deleteGeneratedPanel } from '$lib/panels/generator';
  
  let showWizard = false;
  let showManager = false;
  
  // Open the panel creation wizard
  function openWizard() {
    showWizard = true;
  }
  
  // Close the wizard
  function closeWizard() {
    showWizard = false;
  }
  
  // Handle panel creation
  function handlePanelCreated(event: CustomEvent) {
    console.log('Panel created:', event.detail.panel);
    closeWizard();
  }
  
  // Open a panel
  function openPanel(panelId: string) {
    const definition = panelRegistry.get(panelId);
    if (definition) {
      // Check if panel already exists (except for terminal which can have multiple)
      const existingPanel = $panels.find(p => p.type === definition.id);
      if (existingPanel && definition.id !== 'terminal') {
        // Focus existing panel instead of creating new one
        panelStore.setActivePanel(existingPanel.id);
        return;
      }
      
      panelStore.addPanel(definition.id, {
        title: definition.name
      });
    }
  }
  
  // Export panel code
  function exportPanel(panelId: string) {
    exportPanelCode(panelId);
  }
  
  // Delete a custom panel
  async function deletePanel(panelId: string) {
    if (confirm('Are you sure you want to delete this panel?')) {
      await deleteGeneratedPanel(panelId);
    }
  }
  
  // Toggle manager visibility
  export function toggleManager() {
    showManager = !showManager;
  }
</script>

<!-- Panel Manager Button (can be placed in header) -->
<button class="manager-button" on:click={toggleManager} title="Panel Manager">
  <svg width="16" height="16" viewBox="0 0 16 16" fill="currentColor">
    <path d="M2 2h5v5H2V2zm7 0h5v5H9V2zM2 9h5v5H2V9zm7 0h5v5H9V9z"/>
  </svg>
</button>

<!-- Panel Manager Dropdown -->
{#if showManager}
  <div class="panel-manager" on:click|stopPropagation>
    <div class="manager-header">
      <h3>Panel Manager</h3>
      <button class="close-button" on:click={() => showManager = false}>×</button>
    </div>
    
    <div class="manager-content">
      <div class="section">
        <div class="section-header">
          <h4>Built-in Panels</h4>
        </div>
        <div class="panel-list">
          {#each $builtinPanels as panel}
            <div class="panel-item">
              <div class="panel-info">
                <strong>{panel.name}</strong>
                <small>{panel.description}</small>
              </div>
              <button class="open-button" on:click={() => openPanel(panel.id)}>
                Open
              </button>
            </div>
          {/each}
        </div>
      </div>
      
      <div class="section">
        <div class="section-header">
          <h4>Custom Panels</h4>
          <button class="create-button" on:click={openWizard}>
            + Create New
          </button>
        </div>
        <div class="panel-list">
          {#if $customPanels.length === 0}
            <p class="empty-message">No custom panels yet. Create your first panel!</p>
          {:else}
            {#each $customPanels as panel}
              <div class="panel-item">
                <div class="panel-info">
                  <strong>{panel.name}</strong>
                  <small>{panel.description}</small>
                  <div class="features">
                    {#each panel.features.slice(0, 3) as feature}
                      <span class="feature-tag">{feature}</span>
                    {/each}
                    {#if panel.features.length > 3}
                      <span class="feature-tag">+{panel.features.length - 3}</span>
                    {/if}
                  </div>
                </div>
                <div class="panel-actions">
                  <button class="action-button" on:click={() => openPanel(panel.id)} title="Open">
                    <svg width="14" height="14" viewBox="0 0 16 16" fill="currentColor">
                      <path d="M3 2v12h10V5.414L9.586 2H3zm8 .414L12.586 4H11V2.414zM4 3h6v2h3v8H4V3z"/>
                    </svg>
                  </button>
                  <button class="action-button" on:click={() => exportPanel(panel.id)} title="Export">
                    <svg width="14" height="14" viewBox="0 0 16 16" fill="currentColor">
                      <path d="M8 1.5v7.793l2.146-2.147.708.708L8 10.707 5.146 7.854l.708-.708L8 9.293V1.5h1zm-6 12h12v1H2v-1z"/>
                    </svg>
                  </button>
                  <button class="action-button danger" on:click={() => deletePanel(panel.id)} title="Delete">
                    <svg width="14" height="14" viewBox="0 0 16 16" fill="currentColor">
                      <path d="M6 2v1H2v1h12V3h-4V2a1 1 0 0 0-1-1H7a1 1 0 0 0-1 1zM3 5v8a1 1 0 0 0 1 1h8a1 1 0 0 0 1-1V5H3zm2 1h1v6H5V6zm3 0h1v6H8V6zm3 0h1v6h-1V6z"/>
                    </svg>
                  </button>
                </div>
              </div>
            {/each}
          {/if}
        </div>
      </div>
    </div>
    
    <div class="manager-footer">
      <span>MorphBox by <a href="https://iu.dev" target="_blank" rel="noopener noreferrer">IU.dev</a></span>
    </div>
  </div>
{/if}

<!-- Panel Creation Wizard -->
{#if showWizard}
  <CreatePanelWizard 
    on:close={closeWizard}
    on:created={handlePanelCreated}
  />
{/if}

<style>
  .manager-button {
    background-color: transparent;
    border: none;
    color: #cccccc;
    cursor: pointer;
    padding: 4px 8px;
    border-radius: 4px;
    display: flex;
    align-items: center;
    transition: background-color 0.2s;
  }
  
  .manager-button:hover {
    background-color: #3c3c3c;
  }
  
  .panel-manager {
    position: absolute;
    top: 40px;
    right: 16px;
    width: 400px;
    max-height: 600px;
    background-color: #1e1e1e;
    border: 1px solid #3e3e42;
    border-radius: 8px;
    box-shadow: 0 4px 16px rgba(0, 0, 0, 0.4);
    z-index: 100;
    display: flex;
    flex-direction: column;
  }
  
  .manager-header {
    display: flex;
    align-items: center;
    justify-content: space-between;
    padding: 12px 16px;
    border-bottom: 1px solid #3e3e42;
  }
  
  .manager-header h3 {
    margin: 0;
    font-size: 16px;
    color: #cccccc;
  }
  
  .close-button {
    background: none;
    border: none;
    font-size: 20px;
    color: #858585;
    cursor: pointer;
    padding: 0;
    width: 24px;
    height: 24px;
    display: flex;
    align-items: center;
    justify-content: center;
    border-radius: 4px;
    transition: background-color 0.2s;
  }
  
  .close-button:hover {
    background-color: #3c3c3c;
    color: #cccccc;
  }
  
  .manager-content {
    flex: 1;
    overflow-y: auto;
    padding: 16px;
  }
  
  .section {
    margin-bottom: 24px;
  }
  
  .section:last-child {
    margin-bottom: 0;
  }
  
  .section-header {
    display: flex;
    align-items: center;
    justify-content: space-between;
    margin-bottom: 12px;
  }
  
  .section-header h4 {
    margin: 0;
    font-size: 14px;
    color: #cccccc;
    font-weight: 600;
  }
  
  .create-button {
    padding: 4px 12px;
    background-color: #0e639c;
    color: white;
    border: none;
    border-radius: 4px;
    font-size: 12px;
    cursor: pointer;
    transition: background-color 0.2s;
  }
  
  .create-button:hover {
    background-color: #1177bb;
  }
  
  .panel-list {
    display: flex;
    flex-direction: column;
    gap: 8px;
  }
  
  .panel-item {
    display: flex;
    align-items: center;
    justify-content: space-between;
    padding: 12px;
    background-color: #252526;
    border: 1px solid #3e3e42;
    border-radius: 4px;
    transition: background-color 0.2s;
  }
  
  .panel-item:hover {
    background-color: #2d2d30;
  }
  
  .panel-info {
    flex: 1;
    min-width: 0;
  }
  
  .panel-info strong {
    display: block;
    font-size: 14px;
    color: #cccccc;
    margin-bottom: 2px;
  }
  
  .panel-info small {
    display: block;
    font-size: 12px;
    color: #858585;
    white-space: nowrap;
    overflow: hidden;
    text-overflow: ellipsis;
  }
  
  .features {
    display: flex;
    gap: 4px;
    margin-top: 4px;
    flex-wrap: wrap;
  }
  
  .feature-tag {
    font-size: 10px;
    padding: 2px 6px;
    background-color: #3c3c3c;
    color: #cccccc;
    border-radius: 3px;
  }
  
  .open-button {
    padding: 4px 12px;
    background-color: #3c3c3c;
    color: #cccccc;
    border: 1px solid #3e3e42;
    border-radius: 4px;
    font-size: 12px;
    cursor: pointer;
    transition: background-color 0.2s;
  }
  
  .open-button:hover {
    background-color: #484848;
  }
  
  .panel-actions {
    display: flex;
    gap: 4px;
  }
  
  .action-button {
    padding: 4px 6px;
    background-color: transparent;
    border: none;
    color: #858585;
    cursor: pointer;
    border-radius: 4px;
    transition: all 0.2s;
    display: flex;
    align-items: center;
    justify-content: center;
  }
  
  .action-button:hover {
    background-color: #3c3c3c;
    color: #cccccc;
  }
  
  .action-button.danger:hover {
    background-color: #5a1d1d;
    color: #f48771;
  }
  
  .empty-message {
    text-align: center;
    color: #858585;
    font-size: 13px;
    margin: 20px 0;
  }
  
  .manager-footer {
    padding: 12px 16px;
    border-top: 1px solid #3e3e42;
    text-align: center;
    font-size: 12px;
    color: #858585;
  }
  
  .manager-footer a {
<<<<<<< HEAD
    color: #0e639c;
=======
    color: #007acc;
>>>>>>> 42a67345
    text-decoration: none;
    transition: color 0.2s;
  }
  
  .manager-footer a:hover {
<<<<<<< HEAD
    color: #1177bb;
=======
    color: #0098ff;
>>>>>>> 42a67345
    text-decoration: underline;
  }
  
  /* Mobile responsive */
  @media (max-width: 768px) {
    .panel-manager {
      width: calc(100vw - 32px);
      right: 16px;
      max-height: 70vh;
    }
  }
</style><|MERGE_RESOLUTION|>--- conflicted
+++ resolved
@@ -383,21 +383,13 @@
   }
   
   .manager-footer a {
-<<<<<<< HEAD
-    color: #0e639c;
-=======
     color: #007acc;
->>>>>>> 42a67345
     text-decoration: none;
     transition: color 0.2s;
   }
   
   .manager-footer a:hover {
-<<<<<<< HEAD
-    color: #1177bb;
-=======
     color: #0098ff;
->>>>>>> 42a67345
     text-decoration: underline;
   }
   
